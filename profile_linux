
SetupLinuxbrew() {
	eval "$(/home/linuxbrew/.linuxbrew/bin/brew shellenv)"
}

<<<<<<< HEAD
# LinuxBrew
[ -f "/home/linuxbrew/.linuxbrew/bin/brew" ] && SetupLinuxbrew || true

# Autojump
[ -f /home/linuxbrew/.linuxbrew/etc/profile.d/autojump.sh ] && . /home/linuxbrew/.linuxbrew/etc/profile.d/autojump.sh
=======
# Note: Bash on Windows does not currently apply umask properly.
if [ "$(umask)" = "0000" ]; then
	umask 022
fi

# LinuxBrew
[ -f "/home/linuxbrew/.linuxbrew/bin/brew" ] && SetupLinuxbrew || true
>>>>>>> a35ed792
<|MERGE_RESOLUTION|>--- conflicted
+++ resolved
@@ -3,13 +3,6 @@
 	eval "$(/home/linuxbrew/.linuxbrew/bin/brew shellenv)"
 }
 
-<<<<<<< HEAD
-# LinuxBrew
-[ -f "/home/linuxbrew/.linuxbrew/bin/brew" ] && SetupLinuxbrew || true
-
-# Autojump
-[ -f /home/linuxbrew/.linuxbrew/etc/profile.d/autojump.sh ] && . /home/linuxbrew/.linuxbrew/etc/profile.d/autojump.sh
-=======
 # Note: Bash on Windows does not currently apply umask properly.
 if [ "$(umask)" = "0000" ]; then
 	umask 022
@@ -17,4 +10,6 @@
 
 # LinuxBrew
 [ -f "/home/linuxbrew/.linuxbrew/bin/brew" ] && SetupLinuxbrew || true
->>>>>>> a35ed792
+
+# Autojump
+[ -f /home/linuxbrew/.linuxbrew/etc/profile.d/autojump.sh ] && . /home/linuxbrew/.linuxbrew/etc/profile.d/autojump.sh