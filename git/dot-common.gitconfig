--- conflicted
+++ resolved
@@ -4,12 +4,8 @@
     editor = vim
     pager = delta
     excludesfile = ~/.gitignore
-<<<<<<< HEAD
     ignorecase = false
-=======
-    ingnorecase = false
 	fsmonitor = true
->>>>>>> 636d21ac
 
 [alias]
     aa = add --all
