--- conflicted
+++ resolved
@@ -5,21 +5,18 @@
 set guioptions-=T  "toolbar
 set guioptions-=r  "scrollbar
 
-<<<<<<< HEAD
+" Fix resizing issue
+" https://stackoverflow.com/questions/13251522/why-does-gvim-resize-and-reposition-itself-after-some-actions
+set guioptions=+k
+
+" Set a good looking NERD+Powerline enabled font
 if has('gui_macvim')
     set guifont=HackNerdFontComplete-Regular:h12
 else
     set guifont=FuraCode_NF:h11:cANSI:qDEFAULT
 endif
-=======
-" Fix resizing issue
-" https://stackoverflow.com/questions/13251522/why-does-gvim-resize-and-reposition-itself-after-some-actions
-set guioptions=+k
->>>>>>> 5ac40de5
 
-" Set a good looking NERD+Powerline enabled font
-set guifont=MesloLGM_NF:h10:cANSI:qDEFAULT
-
+" enable directx rendering for crisper fonts on Windows
 if has('gui_win32') && has('directx')
     " enable dirext rendering
     set rop=type:directx
