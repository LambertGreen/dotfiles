--- conflicted
+++ resolved
@@ -5,28 +5,20 @@
 
 [core]
 	autocrlf = true
-<<<<<<< HEAD
-=======
-	sshCommand = 'C:/Users/Lambert/scoop/apps/openssh/current/ssh.exe'
->>>>>>> f6d95cec
+	sshCommand = C:/Windows/System32/OpenSSH/ssh.exe
 
-	sshCommand = C:/Windows/System32/OpenSSH/ssh.exe
 [user]
 	email = lambert_green@msn.com
 	name = Lambert
-<<<<<<< HEAD
+
 [credential "helperselector"]
 	selected = wincred
+
 [safe]
 	directory = D:/dev/work/nerv/third-party/google-
 	directory = D:/dev/work/nerv/third-party/google-breakpad
 	directory = D:/dev/work/setup
 	directory = C:/Users/lgreen/scoop/apps/scoop/current
-=======
 
 [url "git@github.com:"]
 	insteadOf = https://github.com/
-
-[credential]
-	helper = manager-core
->>>>>>> f6d95cec
