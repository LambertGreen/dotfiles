--- conflicted
+++ resolved
@@ -462,27 +462,8 @@
 
         Plug 'rizzatti/dash.vim'
 
-<<<<<<< HEAD
-    Plug 'nfvs/vim-perforce'
-    Plug 'will133/vim-dirdiff'
-    Plug 'majutsushi/tagbar'
-    Plug 'tfnico/vim-gradle'
-
-    Plug 'gcmt/taboo.vim'           " Allows renaming of tabs
-" }}}
-" Not often used {{{
-    Plug 'severin-lemaignan/vim-minimap'
-    Plug 'editorconfig/editorconfig-vim'
-    Plug 'mileszs/ack.vim'
-" }}}
-" Unused plugins {{{
-    " Plug 'Raimondi/delimitMate'               " superceded by auto-pairs
-    " Plug 'cohama/lexima.vim'                  " had runaway insert issues!
-    " Plug 'vim-syntastic/syntastic'            " superceded by ale
-    " Plug 'neomake/neomake'                    " superceded by ale
-    " Plug 'easymotion/vim-easymotion'          " introduces bad habits?
-=======
-        Plug 'nfvs/vim-perforce'
+	Plug 'gcmt/taboo.vim'           " Allows renaming of tabs
+	Plug 'nfvs/vim-perforce'
         Plug 'will133/vim-dirdiff'
         Plug 'majutsushi/tagbar'
         Plug 'tfnico/vim-gradle'
@@ -498,7 +479,6 @@
         " Plug 'vim-syntastic/syntastic'            " superceded by ale
         " Plug 'neomake/neomake'                    " superceded by ale
         " Plug 'easymotion/vim-easymotion'          " introduces bad habits?
->>>>>>> fe3b66de
 
         " works really well, but going
         " to focus on using Terminal in Vim and rely on Vim only for window
