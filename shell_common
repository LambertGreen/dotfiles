--- conflicted
+++ resolved
@@ -37,7 +37,6 @@
     fi
 }
 
-<<<<<<< HEAD
 lgreen_setup_ntfy() {
     if [ -x "$(command -v ntfy)" ]; then
         eval "$(ntfy shell-integration)"
@@ -45,9 +44,6 @@
 }
 
 lgreen_setup-dev-env-java () {
-=======
-lgreen_setup_dev_env_java () {
->>>>>>> f63c5298
     if [ -d "$HOME/.jenv/bin" ]; then
         export PATH="$HOME/.jenv/bin:$PATH"
         eval "$(jenv init -)"
@@ -136,12 +132,7 @@
     ./gradlew "$@"
 }
 
-<<<<<<< HEAD
 lgreen_source-os-profile() {
-=======
-lgreen_source_os_profile() {
-
->>>>>>> f63c5298
     if [ "$UNAME" = "Linux" ]; then
         # shellcheck source=shell_linux
         [ -f "$HOME/.shell_linux" ] && source "$HOME/.shell_linux"
@@ -173,7 +164,6 @@
     fi
 }
 
-<<<<<<< HEAD
 lgreen_setup-fzf
 lgreen_setup-perforce-config
 lgreen_source-os-profile
@@ -181,14 +171,6 @@
 lgreen_setup_ntfy
 lgreen-setup-dev-env-clang
 lgreen_start-ssh-agent
-=======
-lgreen_setup_fzf
-lgreen_setup_perforce_config
-lgreen_source_os_profile
-lgreen_setup_dev_env_python
-lgreen_setup_dev_env_clang
-lgreen_start_ssh_agent
->>>>>>> f63c5298
 lgreen_setup_lscolors
 
 #----------
