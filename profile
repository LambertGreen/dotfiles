--- conflicted
+++ resolved
@@ -24,10 +24,6 @@
 fi
 # }}}
 
-<<<<<<< HEAD
-
-=======
->>>>>>> 31065e49
 # Folding {{{
 # vim:fdm=marker
 # }}}
