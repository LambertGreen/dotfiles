--- conflicted
+++ resolved
@@ -34,11 +34,8 @@
     # Add wisely, as too many plugins slow down shell startup.
     plugins=(
         gitfast
-<<<<<<< HEAD
         z
-=======
         fzf
->>>>>>> fe3b66de
     )
 
     source $ZSH/oh-my-zsh.sh
@@ -90,44 +87,14 @@
 SetupZplugin() {
     . ~/.zplugin/bin/zplugin.zsh
 
-<<<<<<< HEAD
     autoload -Uz _zplugin
     (( ${+_comps} )) && _comps[zplugin]=_zplugin
     ZPLGM[MUTE_WARNINGS]=1
 
-    #SetupOhMyZshUsingZplugin
-    zplugin light zsh-users/zsh-completions
-    zplugin light zsh-users/zsh-autosuggestions
-    zplugin light zdharma/fast-syntax-highlighting
-
-    # Fzf
-    zplugin ice from"gh-r" as"program"; zplugin load junegunn/fzf-bin
-    # Fzf-z
-    zplugin light andrewferrier/fzf-z
-
-    # For GNU ls (the binaries can be gls, gdircolors)
-    zplugin ice atclone"dircolors -b LS_COLORS > c.zsh" atpull'%atclone' pick"c.zsh"
-    zplugin light trapd00r/LS_COLORS
-}
-
-SetupZpluginTurbo() {
-    . ~/.zplugin/bin/zplugin.zsh
-
-=======
->>>>>>> fe3b66de
-    autoload -Uz _zplugin
-    (( ${+_comps} )) && _comps[zplugin]=_zplugin
-
-    ZPLGM[MUTE_WARNINGS]=1
-
-<<<<<<< HEAD
-    #SetupOhMyZshUsingZplugin
-=======
     # SetupOhMyZshUsingZplugin
 
-    [[ -v "$ZPLUGIN_ICE" ]] || zplugin ice wait"0"
-    zplugin light robbyrussell/oh-my-zsh
->>>>>>> fe3b66de
+    # [[ -v "$ZPLUGIN_ICE" ]] || zplugin ice wait"0"
+    # zplugin light robbyrussell/oh-my-zsh
 
     [[ -v "$ZPLUGIN_ICE" ]] || zplugin ice wait"0" blockf
     zplugin light zsh-users/zsh-completions
@@ -136,10 +103,11 @@
     zplugin light zsh-users/zsh-autosuggestions
 
     # Fzf
-    zplugin ice from"gh-r" as"program"; zplugin load junegunn/fzf-bin
+    zplugin ice from"gh-r" as"program"
+    zplugin load junegunn/fzf-bin
     # Fzf-z
+    zplugin light andrewferrier/fzf-z
 
-    zplugin light andrewferrier/fzf-z
     # For GNU ls (the binaries can be gls, gdircolors)
     [[ -v "$ZPLUGIN_ICE" ]] || zplugin ice atclone"dircolors -b LS_COLORS > c.zsh" atpull'%atclone' pick"c.zsh"
     zplugin light trapd00r/LS_COLORS
@@ -150,14 +118,9 @@
 }
 
 SetupOhMyZsh
-<<<<<<< HEAD
+#SetupFzf
+#export ZPLUGIN_ICE=1
 SetupZplugin
-SetupFzf
-=======
-#export ZPLUGIN_ICE=1
-#SetupZplugin
-#SetupFzf
->>>>>>> fe3b66de
 SetupCommonShell
 
 # Initialize completions
