--- conflicted
+++ resolved
@@ -201,19 +201,6 @@
 endfun
 " }}}
 " Plugins {{{
-<<<<<<< HEAD
-=======
-" Native plugins {{{
-if !has('nvim')
-    " The matchit plugin makes the % command work better, but it is not backwards
-    " compatible.
-    " The ! means the package won't be loaded right away but when plugins are
-    " loaded during initialization.
-    if has('syntax') && has('eval')
-      packadd! matchit
-    endif
-endif
-" }}}
 " Vim-Plug {{{
 " Install vim-plug if not already installed
 if empty(glob('~/.vim/autoload/plug.vim'))
@@ -221,7 +208,6 @@
     \ https://raw.githubusercontent.com/junegunn/vim-plug/master/plug.vim
   autocmd VimEnter * PlugInstall --sync | source $MYVIMRC
 endif
->>>>>>> b398b230
 call plug#begin()
     " Frequently used
     Plug 'tpope/vim-commentary'
