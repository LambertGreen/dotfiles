"" Lambert's VIMRC

" Environment specific settings {{{
if !has('nvim')
    if filereadable($VIMRUNTIME/"defaults.vim")
        source $VIMRUNTIME/"defaults.vim""
    endif
endif

" Terminal specific settings {{{
set termguicolors

if exists('$ITERM_PROFILE')
    if !has('nvim') && exists('$TMUX')
        " From https://github.com/square/maximum-awesome/pull/245/files
        let &t_SI = "\<Esc>Ptmux;\<Esc>\<Esc>]1337;CursorShape=1\x7\<Esc>\\"
        let &t_EI = "\<Esc>Ptmux;\<Esc>\<Esc>]1337;CursorShape=0\x7\<Esc>\\"
        " let &t_SI = "\<Esc>[3 q"
        " let &t_EI = "\<Esc>[0 q"

        let &t_8f = "\<Esc>[38:2:%lu:%lu:%lum"
        let &t_8b = "\<Esc>[48:2:%lu:%lu:%lum"
    else
        " From https://github.com/square/maximum-awesome/pull/245/files
        let &t_SI = "\<Esc>]1337;CursorShape=1\x7"
        let &t_EI = "\<Esc>]1337;CursorShape=0\x7"
        " let &t_SI = "\<Esc>]50;CursorShape=1\x7"
        " let &t_EI = "\<Esc>]50;CursorShape=0\x7"
    endif
end

if !has("gui_running") && !exists('$TMUX')
    " ConEmu specific config
    " https://conemu.github.io/en/VimXterm.html
    if !empty($ConEmuBuild) && !has('nvim')
        set term=xterm
        set t_Co=256
        let &t_AB="\e[48;5;%dm"
        let &t_AF="\e[38;5;%dm"
        " Enable arrow keys in insert mode
        " Keycode is discoverable by typing in Vim:-
        "   CTRL-V and press arrow key
        set t_ku=[A
        set t_kd=[B
        set t_kl=[D
        set t_kr=[C
        " Fix BS (Backspace) key
        " https://github.com/Maximus5/ConEmu/issues/641
        let &t_kb = nr2char(127)
        let &t_kD = "^[[3~"
    endif
endif
" }}}
" Vim's Inbuilt Terminal Settings {{{
" Set Powershell as default shell on Windows
" Disabling for now since it results in extra process spawns
" for git related functions i.e. vim->vimrin.exe->cmd.exe->powershell.exe
" if has("win32") || has("gui_win32")
"      if executable("PowerShell")
"         " Set PowerShell as the shell for running external ! commands
"         " http://stackoverflow.com/questions/7605917/system-with-powershell-in-vim
"         set shell=PowerShell
"         set shellcmdflag=-ExecutionPolicy\ RemoteSigned\ -Command
"         set shellquote=\"
"         " shellxquote must be a literal space character.
"         set shellxquote= " must be a literal space char
"    endif
" endif
"" }}}
" Fzf workaroud {{{
" Fzf issue on Windows: https://github.com/junegunn/fzf/issues/963
if has('win32') && $TERM == "xterm-256color"
    let $TERM=""
endif
" }}}
" }}}
" Editor {{{
set title
" Set title to the current working directory so that the vim
" instance can be found by project name in the OS window manager.
:let &titlestring=getcwd()
set number
set tabstop=4
set shiftwidth=4
set expandtab
set softtabstop=4 " makes the spaces feel like real tabs<Paste>
set autoread
set backspace=indent,eol,start
set hidden " allows switching from a buffer that has unwritten changes
set mouse=a " enable mouse suppport in all modes
set listchars=tab:>-,trail:~,extends:>,precedes:<
set list
set wildmenu
set wildmode=longest,list,full
set wildignore+=*/tmp/*,*.so,*.swp,*.zip
" More natural window opening positions
set splitbelow
set splitright
" Show trailing white-space
highlight ExtraWhitespace ctermbg=red guibg=red
match ExtraWhitespace /\s\+$/
set updatetime=500 " short time recommended by author of vim-gutter as this setting affects its update time
" Cusorline only in active window
augroup CursorLineOnlyInActiveWindow
  autocmd!
  autocmd VimEnter,WinEnter,BufWinEnter * setlocal cursorline
  autocmd WinLeave * setlocal nocursorline
augroup END
" Make VIM scream at edit time about accidental changes to buffers to readonly
" files
autocmd BufRead * let &l:modifiable = !&readonly
" Spell checking settings {{{
" markdown files
autocmd BufRead,BufNewFile *.md setlocal spell"
" git commits
autocmd FileType gitcommit setlocal spell
" enable word completion
set complete+=kspell
"
"" }}}
"" }}}
" Os Platform specifics {{{
if has('win32') && !has('nvim')
    set runtimepath=~/.vim,$VIMRUNTIME
    set viminfofile=~/.viminfo " To force win-vim to use dot viminfo
endif
let $VIMHOME = $HOME."/.vim"
" Set swap/backup/undo to global dir rather working dir
set backup
set undofile
set swapfile
set backupdir=$VIMHOME/backup/
if !isdirectory(&backupdir)
    call mkdir(&backupdir, "p", 0700)
endif
set directory=$VIMHOME/swap/
if !isdirectory(&directory)
    call mkdir(&directory, "p", 0700)
endif
set undodir=$VIMHOME/undo/
if !isdirectory(&undodir)
    call mkdir(&undodir, "p", 0700)
endif
" }}}
" Keyboard bindings/mappings {{{
" General mappings {{{
if !exists("vimpager")
  let g:mapleader="\<Space>"
endif
" Copy/paste into system clipboard
vmap <leader>y "+y
vmap <leader>d "+d
nmap <leader>p "+p
nmap <leader>P "+P
vmap <leader>p "+p
vmap <leader>P "+P
" Replace word under cursor
:nnoremap <Leader>s :%s/\<<C-r><C-w>\>//g<Left><Left>
" Toggle highlighting
:nnoremap <silent><expr> <Leader><Leader>h (&hls && v:hlsearch ? ':nohls' : ':set hls')."\n"
" Go-to-tag by default show list if there are more than one matches
nnoremap <C-]> g<C-]>
" Yank buffer absolute path into clipboard (/something/src/foo.txt)
nnoremap <leader>yf :let @+=expand("%:p")<CR>
" Allow saving of files as sudo when I forgot to start vim using sudo.
cmap w!! w !sudo tee > /dev/null %
" }}}
" Window management {{{
" Plugin vim-tmux-navigator installs the below mappings
" <c-h/j/k/l>
" But we want that even if we are not using TMUX
if !exists('$TMUX')
    " normal mode
    noremap <C-h> <C-w>h
    noremap <C-j> <C-w>j
    noremap <C-k> <C-w>k
    noremap <C-l> <C-w>l
    " terminal mode
    tnoremap <C-n> <C-\><C-n>
    tnoremap <C-h> <C-\><C-n><C-w>h
    tnoremap <C-j> <C-\><C-n><C-w>j
    tnoremap <C-k> <C-\><C-n><C-w>k
    tnoremap <C-l> <C-\><C-n><C-w>l
endif
" Jump to QuickFix window
nnoremap <leader>co :copen<CR>
" }}}
" Maximizer mappings {{{
nnoremap <silent><C-w>z :MaximizerToggle<CR>
vnoremap <silent><C-w>z :MaximizerToggle<CR>gv
inoremap <silent><C-w>z <C-o>:MaximizerToggle<CR>
" }}}
" Winteract mappings {{{
" Activate interactive window mode
nnoremap <leader>w :InteractiveWindow<CR>
" }}}
" GitGutter mappings {{{
" Quick jumping to next/prev hunk
nnoremap <silent> <cr> :GitGutterNextHunk<cr>
nnoremap <silent> <backspace> :GitGutterPrevHunk<cr>
" }}}
" NERDTree mappings {{{
" Open NERD
nmap <Leader>n :NERDTreeToggle<CR>
" Open NERD with current file highlighted
nmap <Leader>N :NERDTreeFind<CR>
" }}}
" FZF mappings {{{
" Git files selection
nmap <leader>f :GFiles<CR>
" All files selection
nmap <leader>F :Files<CR>
" Buffers selection
nmap <leader>b :Buffers<CR>
" History selection
nmap <leader>h :History<CR>
" Command history selection
nmap <leader>: :History:<CR>
" Search history selection
nmap <leader>/ :History/<CR>
" Tags in current buffer selection
nmap <leader>t :BTags<CR>
" Tags selection
nmap <leader>T :Tags<CR>
" Lines in current buffer selection
nmap <leader>l :BLines<CR>
" Lines selection
nmap <leader>L :Lines<CR>
" Rg
nmap <leader>g :Rg<CR>
" Rg but wait for input before, so that next step can be a filter on results
nmap <leader>G :Rg
" Commands selection
nmap <leader>c :Commands<CR>
" }}}
" Make mappings {{{
nnoremap <leader>m :Make<CR>
" }}}
" ALE mappings {{{
nnoremap <leader>aj :ALENext<CR>
nnoremap <leader>ak :ALEPrevious<CR>
" }}}
" CurtineIncSw mappings {{{
" Switch to alternate file e.g. implementation<->header
nnoremap <leader>a :call CurtineIncSw()<CR>
" }}}
" UndoTree mappings {{{
" Toggle undo tree
nnoremap <leader>u :UndotreeToggle<CR>
" }}}
" ClangFormat mappings {{{
nnoremap <leader><leader>f :ClangFormat<CR>
" }}}
" }}}
" Functions {{{
fun! TrimWhitespace()
    let l:save = winsaveview()
    keeppatterns %s/\s\+$//e
    call winrestview(l:save)
endfun
fun! FormatJson()
    :%!python -m json.tool
endfun
" }}}
" Auto commands {{{
" Remove trailing whitespace on save
autocmd BufWritePre * call TrimWhitespace()
" }}}
" Plugins {{{
" Install vim-plug if not already installed
if empty(glob('~/.vim/autoload/plug.vim'))
  silent !curl -fLo ~/.vim/autoload/plug.vim --create-dirs
    \ https://raw.githubusercontent.com/junegunn/vim-plug/master/plug.vim
  autocmd VimEnter * PlugInstall --sync | source $MYVIMRC
endif
call plug#begin()
    " Frequently used
    Plug 'tpope/vim-commentary'
    Plug 'tpope/vim-fugitive'
    Plug 'tpope/vim-surround'
    Plug 'tpope/vim-repeat'
    "Plug 'tpope/vim-obsession' Superceded by vim-startify which supports
    "session manangement
    Plug 'tpope/vim-vinegar'
    Plug 'tpope/vim-dispatch'
    Plug 'tpope/vim-unimpaired'

    Plug 'junegunn/fzf', { 'dir': '~/.fzf', 'do': './install --all' }
    Plug 'junegunn/fzf.vim'
    " FZF settings {{{
    if executable('fd')
        let $FZF_DEFAULT_COMMAND = 'fd --type f'
    endif
    " }}}

    Plug 'scrooloose/nerdtree', { 'on':  'NERDTreeToggle' }
    Plug 'ryanoasis/vim-devicons'
"vim-devicons settings {{{
    let g:WebDevIconsUnicodeDecorateFolderNodes = 1
"}}}
    Plug 'Xuyuanp/nerdtree-git-plugin'

    Plug 'vim-airline/vim-airline'
    " Airline settings {{{
    let g:airline_powerline_fonts = 1
    let g:airline#extensions#tabline#enabled = 1
    let g:airline#extensions#ale#enabled = 1
    " }}}
    Plug 'vim-airline/vim-airline-themes'
    Plug 'airblade/vim-gitgutter'

    " Color schemes
    Plug 'flazz/vim-colorschemes'
    Plug 'joshdick/onedark.vim'
    Plug 'tomasiser/vim-code-dark'
    Plug 'drewtempelmeyer/palenight.vim'
    Plug 'rakr/vim-one'
    Plug 'ayu-theme/ayu-vim'
    " ayu-vim settings {{{
    let ayucolor="light"  " for light version of theme
    "let ayucolor="mirage" " for mirage version of theme
    "let ayucolor="dark"   " for dark version of theme
    "" }}}
    Plug 'ntpeters/vim-airline-colornum'
    Plug 'kshenoy/vim-signature'
    Plug 'godlygeek/csapprox'

    Plug 'tmux-plugins/vim-tmux-focus-events'
    Plug 'christoomey/vim-tmux-navigator'
    Plug 'wincent/terminus'
    Plug 'romgrk/winteract.vim'
    Plug 'mbbill/undotree'

    Plug 'ericcurtin/CurtineIncSw.vim'

    Plug 'sheerun/vim-polyglot'
    Plug 'andymass/vim-matchup'
    Plug 'jiangmiao/auto-pairs'

    Plug 'Valloric/YouCompleteMe', { 'do': './install.py' }
    " YouCompleteMe settings {{{
    " let g:ycm_global_ycm_extra_conf = '~/.vim/.ycm_extra_conf.py'
    " }}}
    Plug 'ludovicchabant/vim-gutentags'
    " Gutentags settings {{{
    let g:gutentags_project_root = ['.root', '.svn', '.git', '.hg', '.project']
    let g:gutentags_ctags_tagfile = '.tags'
    let g:gutentags_cache_dir = expand('~/.cache/tags')
    " }}}
    Plug 'SirVer/ultisnips'
    " Ultisnips settings {{{
    let g:UltiSnipsExpandTrigger='<c-j>'
    let g:UltiSnipsJumpForwardTrigger='<c-n>'
    let g:UltiSnipsJumpBackwardTrigger='<c-p>'
    " }}}

    Plug 'honza/vim-snippets'
    Plug 'w0rp/ale'
    " ale settings {{{
    let g:ale_sign_error = '✘'
    let g:ale_sign_warning = '⚠'
    " }}}

    " In probation
    Plug 'kana/vim-operator-user'   " recommended by vim-clang-format
    Plug 'rhysd/vim-clang-format'

<<<<<<< HEAD
    Plug 'Shougo/unite.vim'
    Plug 'devjoe/vim-codequery'
=======
    Plug 'mhinz/vim-startify'
    " vim-startify settings {{{
    let g:startify_session_dir = '~/.vim/session'
    let g:startify_bookmarks = [ {'c': '~/.vimrc'}, '~/.zshrc' ]
    let g:startify_session_persistence = 1
    let g:startify_change_to_vcs_root = 1
    " }}}

    Plug 'szw/vim-maximizer'
    Plug 'PProvost/vim-ps1'
>>>>>>> 5ac40de5

    Plug 'rizzatti/dash.vim'

    Plug 'nfvs/vim-perforce'
    Plug 'will133/vim-dirdiff'
    Plug 'majutsushi/tagbar'
    Plug 'tfnico/vim-gradle'

    " Not often used
    Plug 'severin-lemaignan/vim-minimap'

    " Subject to removal
    Plug 'editorconfig/editorconfig-vim'
    Plug 'mileszs/ack.vim'

" Unused plugins {{{
    " Plug 'Raimondi/delimitMate'       " superceded by auto-pairs
    " Plug 'cohama/lexima.vim'          " had runaway insert issues!
    " Plug 'vim-syntastic/syntastic'    " superceded by ale?
    " Plug 'neomake/neomake'
    " Plug 'easymotion/vim-easymotion'  " introduces bad habits?
    " }}}
call plug#end() " Initialize plugin system
" }}}
" Plugins Config {{{
" Airline {{{
set noshowmode " Set noshowmode since we are using airline for status
set encoding=utf-8 " Needed to show patched powerline fonts correctly.
" NB: On Windows in a terminal the code page also has to be set using:
" $>chcp 65001
" }}}
" Ack/Ag/Grep {{{
if executable('ag')
    " Use ag over grep
    set grepprg=ag\ --nogroup\ --nocolor
    let g:ackprg = 'ag --vimgrep'
endif
cnoreabbrev ag Ack
cnoreabbrev aG Ack
cnoreabbrev Ag Ack
cnoreabbrev AG Ack
" }}}
" }}}
" Programming Lanuages {{{
" Markdown {{{
let g:markdown_fenced_languages = ['html', 'python', 'bash=sh']
" }}}
" }}}
" Theme {{{
set background=dark
colorscheme one
let g:airline_theme = 'onedark'
" }}}
" Local settings {{{
" Check machine specific local config
execute "silent! source ~/.vimrc_local"
" }}}
" Tips & Tricks {{{
" Sort includes/imports:
"   1. visual select
"   2. :%!sort -k2
" Command auto completion:
"   1. <C-d> to select option
" Copy from command results window
"   1. :redir @* | <command> | redir END
" Command buffer
"   1. <C-f> to access buffer: you can copy/paste/insert and use.
" List variables:
"   1. :let
" Change tabs to spaces
"   1. :retab
" Get previous highlight selection
"   1. gv
" Java: set include expression so that gf works for imports
"   set includeexpr=substitute(v:fname,'\\.','/','g')
" Using Fonts in GVim
"   Note: Windows will block fonts downloaded from the internet:
"   before they can be used first unblock them.
" Getting correct colors in Vim Terminal
"   There are a few things that one needs to set, but its easy
"   to look these up on the internet.  The main thing that I
"   struggled with was that my terminal was not set to support
"   bold fonts.
" }}}
" Folding {{{
" vim:fdm=marker
" }}}<|MERGE_RESOLUTION|>--- conflicted
+++ resolved
@@ -365,10 +365,9 @@
     Plug 'kana/vim-operator-user'   " recommended by vim-clang-format
     Plug 'rhysd/vim-clang-format'
 
-<<<<<<< HEAD
     Plug 'Shougo/unite.vim'
     Plug 'devjoe/vim-codequery'
-=======
+
     Plug 'mhinz/vim-startify'
     " vim-startify settings {{{
     let g:startify_session_dir = '~/.vim/session'
@@ -379,7 +378,6 @@
 
     Plug 'szw/vim-maximizer'
     Plug 'PProvost/vim-ps1'
->>>>>>> 5ac40de5
 
     Plug 'rizzatti/dash.vim'
 
