--- conflicted
+++ resolved
@@ -160,11 +160,8 @@
     Plug 'majutsushi/tagbar'
     Plug 'easymotion/vim-easymotion'
     Plug 'mileszs/ack.vim'
-<<<<<<< HEAD
     Plug 'wincent/terminus'
-=======
     Plug 'severin-lemaignan/vim-minimap'
->>>>>>> e394ff82
 " Unused plugins {{{
 "   Plug 'honza/vim-snippets'
 "   Plug 'SirVer/ultisnips'
