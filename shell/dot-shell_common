#!/usr/bin/env bash

#############################################################
# Common shell setup file to be sourced from
# both bash and zsh profile.
#############################################################

lgreen_track_shell_sourced_count() {
    # Add a variable to track how many times the shell
    # setup has been invoked
    if [ -z $LGREEN_SHELL_SOURCED_COUNT ]; then
        export LGREEN_SHELL_SOURCED_COUNT=1
    else
        ((LGREEN_SHELL_SOURCED_COUNT++))
    fi
}

# Source profile if it has not been sourced yet
lgreen_source_profile_if_not_sourced() {
    if ! [ $LGREEN_PROFILE_SOURCED_COUNT ]; then
        echo "WARNING: Profile has not been sourced, so sourcing it now..."
        source "$HOME/.profile"
    fi
}

# Setup FZF to use fd
lgreen_setup_fzf() {
    if [ "$(command -v fd)" ]; then
        export FZF_DEFAULT_COMMAND="fd --hidden --no-ignore-vcs --exclude '.git' --exclude 'node_modules'"
    fi
}

lgreen_setup_perforce_config(){
    export P4CONFIG=.p4config
}

# Keychain to start ssh-agent
lgreen_start_ssh_agent() {
    if [ -z $UNAME ]; then  export UNAME=$(uname -s); fi
    if [ "$UNAME" = "Darwin" ]; then
        if [ "$(command -v keychain)" ]; then
            eval "$(keychain --nogui --quiet --quick --eval id_rsa)"
        fi
    elif [ "$UNAME" = "Linux" ]; then
        if [ "$(command -v keychain)" ]; then
            eval `keychain --nogui --quiet --quick --eval id_rsa`
            source "$HOME/.keychain/$(hostname)-sh"
        fi
    fi
}

lgreen_setup_ntfy() {
<<<<<<< HEAD
    if [ "$(command -v ntfy)" ]; then
        eval "$(ntfy shell-integration)"
=======
    if [[ "$(command -v ntfy)" ]]; then
        eval "$(ntfy shell-integration -L600)"
>>>>>>> c8baf7f3
    fi
}

lgreen_setup_direnv_for_bash() {
    if [ "$(command -v direnv)" ]; then
        eval "$(direnv hook bash)"
    fi
}

lgreen_setup_direnv_for_zsh() {
    if [ "$(command -v direnv)" ]; then
        eval "$(direnv hook zsh)"
    fi
}

lgreen_setup_pyenv() {
    if [ "$(command -v pyenv)" ]; then
        eval "$(pyenv init -)"
        eval "$(pyenv virtualenv-init -)"
    fi
}

lgreen_setup_jenv () {
    if [ "$(command -v jenv)" ]; then
        eval "$(jenv init -)"
        export JAVA_HOME="$HOME/.jenv/versions/`jenv version-name`"
    fi
}

lgreen_setup_rbenv () {
    if [ "$(command -v rbenv)" ]; then
        # Below instruction is from output of doing `brew install rbenv`
        export RUBY_CONFIGURE_OPTS="--with-openssl-dir=$(brew --prefix openssl@1.1)"
        eval "$(rbenv init -)"
    fi
}

lgreen_setup_dev_env_node_js () {
    if [ "$(command -v nvm)" ]; then
        export NVM_DIR="$HOME/.nvm"
        [ -s "/usr/local/opt/nvm/nvm.sh" ] && source "/usr/local/opt/nvm/nvm.sh"
        [ -s "/usr/local/opt/nvm/etc/bash_completion" ] && source "/usr/local/opt/nvm/etc/bash_completion"
    fi
}

lgreen_setup_dev_env_rust () {
    export PATH="$PATH:$HOME/.cargo/bin"
}

lgreen_setup_dev_env_go () {
    export GOPATH="${HOME}/.go"
    export GOROOT="$(brew --prefix golang)/libexec"
    export PATH="$PATH:${GOPATH}/bin:${GOROOT}/bin"
    test -d "${GOPATH}" || mkdir "${GOPATH}"
    test -d "${GOPATH}/src/github.com" || mkdir -p "${GOPATH}/src/github.com"
}

lgreen_setup_dev_env_clang() {
    if [ -z $UNAME ]; then  export UNAME=$(uname -s); fi
    if [ "$UNAME" = "Darwin" ]; then
        export PATH="/usr/local/opt/llvm/bin:$PATH"
        export Clang_DIR="/usr/local/opt/llvm//lib/cmake/clang"
    fi

    # Removed clang install on Linux.
    # Anyway this version specific paths don't seem like the right way to do this.

    # export PATH=/usr/local/clang_9.0.0/bin:$PATH
    # export LD_LIBRARY_PATH=/usr/local/clang_9.0.0/lib:$LD_LIBRARY_PATH
}

lgreen_time_shell() {
  for _ in $(seq 1 10); do time "$@" -i -c exit; done
}

lgreen_color_test() {
    echo Terminal Colors:

    #   Copied from http://tldp.org/HOWTO/Bash-Prompt-HOWTO/x329.html
    T='gYw'   # The test text

    echo -e "\n                 40m     41m     42m     43m\
        44m     45m     46m     47m";

    for FGs in '    m' '   1m' '  30m' '1;30m' '  31m' '1;31m' '  32m' \
        '1;32m' '  33m' '1;33m' '  34m' '1;34m' '  35m' '1;35m' \
        '  36m' '1;36m' '  37m' '1;37m';
        do FG=${FGs// /}
            echo -en " $FGs \033[$FG  $T  "
            for BG in 40m 41m 42m 43m 44m 45m 46m 47m;
            do echo -en "$EINS \033[$FG\033[$BG  $T  \033[0m";
            done
            echo;
        done
        echo

    echo Testing TrueColor mode \(24 bit\):
awk 'BEGIN{
    s="/\\/\\/\\/\\/\\"; s=s s s s s s s s;
    for (colnum = 0; colnum<77; colnum++) {
        r = 255-(colnum*255/76);
        g = (colnum*510/76);
        b = (colnum*255/76);
        if (g>255) g = 510-g;
        printf "\033[48;2;%d;%d;%dm", r,g,b;
        printf "\033[38;2;%d;%d;%dm", 255-r,255-g,255-b;
        printf "%s\033[0m", substr(s,colnum+1,1);
    }
    printf "\n";
}'
}

lgreen_run_gradlew () {
    ./gradlew "$@"
}

lgreen_source_os_shell() {
    if [ -z $UNAME ]; then  export UNAME=$(uname -s); fi
    if [ "$UNAME" = "Darwin" ]; then
        # shellcheck source=shell_osx
        [ -f "$HOME/.shell_osx" ] && source "$HOME/.shell_osx"
    elif [ "$UNAME" = "Linux" ]; then
        # shellcheck source=shell_linux
        [ -f "$HOME/.shell_linux" ] && source "$HOME/.shell_linux"
    fi
}

# Sets up lscolors/dircolors
lgreen_setup_dircolors() {
    theme=$HOME/dev/pub/dircolors/dircolors.ansi-light
    if [ -z $UNAME ]; then  export UNAME=$(uname -s); fi
    if [ "$UNAME" = "Darwin" ]; then
        if [ -f "$theme" ]; then
            eval $(gdircolors $theme);
        fi
    elif [ "$UNAME" = "Linux" ]; then
        if [ -f "$theme" ]; then
            eval $(dircolors $theme);
        fi
    fi
}

lgreen_p4_client() {
    p4 set -q P4CLIENT | cut -c10-
}

lgreen_p4_user() {
    p4 set -q P4USER | cut -c8-
}

lgreen_p4_last_change() {
    p4 changes -u ${lgreen_p4_user} -c ${lgreen_p4_client} -m 1 -L | cut -d\  -f2
}

# If we are running in Emacs then set it as the editor so that any sub-process e.g. git/perforce
# will use the current Emacs instance.
lgreen_setup_running_inside_emacs() {
    if ! [ -z $INSIDE_EMACS ]; then
        export EDITOR="emacsclient -c -a"
        export GIT_EDITOR=$EDITOR
    fi
}

lgreen_setup_aliases() {
    alias vim=nvim
    alias gw=lgreen_run_gradlew
    alias g=git
    alias locate="locate -i" # case-insensitive as default

    if [ -z $UNAME ]; then  export UNAME=$(uname -s); fi
    if [ "$UNAME" = "Linux" ]; then
        alias ls='ls --color'
        alias ll='ls -l --color'
    elif [ "$UNAME" = "Darwin" ]; then
        alias ls='gls --color'
        alias ll='gls -l --color'
    fi
}

lgreen_source_local_shell() {
    if [ -f "$HOME/.shell_local" ]; then
        source "$HOME/.shell_local"
    fi
}

lgreen_source_work_shell() {
    if [ -f "$HOME/dev/work/setup/setup.sh" ]; then
       source "$HOME/dev/work/setup/setup.sh"
    fi
}

lgreen_ssh_tmux() {
    ssh -t $@ "tmux -u attach-session || tmux -u new-session -s Alpha"
}

lgreen_local_tmux() {
    tmux new-session -A -s Alpha
}

lgreen_greet_user_at_shell_setup_end() {
    # Only show a greeting if this is an interactive terminal
    if [ -t 1 ] && [ -z $LGREEN_NO_GREET ] && [ $LGREEN_SHELL_SOURCED_COUNT -eq 1 ]; then
        [ "$(command -v neofetch)" ] && neofetch || true
    fi
}

#-------------------
# Main
#-------------------
lgreen_track_shell_sourced_count
lgreen_source_profile_if_not_sourced
lgreen_setup_fzf
lgreen_setup_perforce_config
lgreen_source_os_shell
lgreen_start_ssh_agent
lgreen_setup_dircolors
lgreen_setup_running_inside_emacs
lgreen_setup_aliases
lgreen_source_local_shell
lgreen_source_work_shell

lgreen_setup_pyenv
lgreen_setup_jenv
lgreen_setup_rbenv

lgreen_setup_ntfy

# Dev related setup: Not running these automatically to get faster load times
# lgreen_setup_dev_env_clang<|MERGE_RESOLUTION|>--- conflicted
+++ resolved
@@ -50,13 +50,8 @@
 }
 
 lgreen_setup_ntfy() {
-<<<<<<< HEAD
-    if [ "$(command -v ntfy)" ]; then
-        eval "$(ntfy shell-integration)"
-=======
     if [[ "$(command -v ntfy)" ]]; then
         eval "$(ntfy shell-integration -L600)"
->>>>>>> c8baf7f3
     fi
 }
 
