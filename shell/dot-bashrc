--- conflicted
+++ resolved
@@ -28,13 +28,9 @@
     # shellcheck source=shell_common
     [ -f ~/.shell_common ] && source ~/.shell_common
 
-<<<<<<< HEAD
-    lgreen_setup_zoxide
     lgreen_setup_running_inside_emacs_eat_for_bash
-=======
     lgreen_setup_fzf_for_bash
     lgreen_setup_zoxide_for_bash
     lgreen_setup_direnv_for_bash
     lgreen_setup_docker_for_bash
->>>>>>> 03122db3
 fi