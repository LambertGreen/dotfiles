#!/usr/bin/env zsh

lgreen_conditionally_start_profiler() {
    if [ "$ZPROF" = true ]; then
        zmodload zsh/zprof
    fi
}

lgreen_conditionally_stop_profiler() {
    if [ "$ZPROF" = true ]; then
        unset ZPROF
        zprof
    fi
}

lgreen_setup_p10k() {
    # Enable Powerlevel10k instant prompt. Should stay close to the top of ~/.zshrc.
    # Initialization code that may require console input (password prompts, [y/n]
    # confirmations, etc.) must go above this block; everything else may go below.
    if [ -r "${XDG_CACHE_HOME:-$HOME/.cache}/p10k-instant-prompt-${(%):-%n}.zsh" ]; then
        source "${XDG_CACHE_HOME:-$HOME/.cache}/p10k-instant-prompt-${(%):-%n}.zsh"
    fi
}

lgreen_init_p10k() {
    # To customize prompt, run `p10k configure` or edit ~/.p10k.zsh.
    [ ! -f ~/.p10k.zsh ] || source ~/.p10k.zsh
}

lgreen_profile_zsh() {
  shell=${1-$SHELL}
  ZPROF=true $shell -i -c exit
}

lgreen_setup_custom_completions() {
    fpath=(~/.config/zsh/completions $fpath)
}

lgreen_setup_zsh() {
    # Set zle to use Emacs keybinds
    bindkey -e

    # Homebrew doctor recommends the below
    umask 002

    # Workaround for WSL issue:https://github.com/microsoft/WSL/issues/1887
    #
    # TODO Create a simple uname() function wrapper that hides
    # the detail of calling uname once and caching it.
    if [ -z $UNAME ]; then  export UNAME=$(uname -s); fi
    if [ "$UNAME" = "Linux" ]; then
        if [ "$(< /proc/version)" = "*@(Microsoft|WSL)*" ]; then
            unsetopt BG_NICE
        fi
    else
        true
    fi

    # We want history, yes, but not shared between shell instances
    unsetopt incappendhistory
    unsetopt sharehistory

    # Enable variable expansion of vars of directories
    # Enables doing:  ls $deep_dir/<tab>
    setopt AUTO_CD
    setopt CDABLE_VARS
}

lgreen_setup_common_shell() {
    # Source common shell script
    [ -f "$HOME/.shell_common" ] && source $HOME/.shell_common
}

lgreen_fixup_zsh_autosuggestion_highlight_style() {
    # The original value is `fg=8` but that color is too light for light themes (e.g. doom-one-light)
    # Use the command `fast-theme -p` to print out color values
    export ZSH_AUTOSUGGEST_HIGHLIGHT_STYLE="fg=242"
}

lgreen_setup_zinit() {
#--------------------------------------------
# Zinit:
# https://github.com/zdharma/zinit
#--------------------------------------------
    if [ ! -f "$HOME/.zinit/bin/zinit.zsh" ]; then
        echo
        echo "The ZSH plugin manger, Zinit, is not installed."
        echo "Do you want to install it now? [Y/n] "
        read REPLY
        case $REPLY in
            [Nn]) return;;
        esac

        print -P "%F{33}▓▒░ %F{220}Installing DHARMA Initiative Plugin Manager (zdharma/zinit)…%f"
        command mkdir -p "$HOME/.zinit" && command chmod g-rwX "$HOME/.zinit"
        command git clone git@github.com:zdharma-continuum/zinit "$HOME/.zinit/bin" && \
        print -P "%F{33}▓▒░ %F{34}Installation successful. Restart shell to load plugins.%f" || \
        print -P "%F{160}▓▒░ The clone has failed.%f"; return
    fi
    source $HOME/.zinit/bin/zinit.zsh

    autoload -Uz _zinit
    (( ${+_comps} )) && _comps[zinit]=_zinit

    # Ice it up?
    #unset ZPLUGIN_ICE
    export ZPLUGIN_ICE=1

    zinit for \
        OMZ::lib/history.zsh \
        OMZ::lib/functions.zsh \
        OMZ::lib/misc.zsh \
        OMZ::lib/completion.zsh \
        OMZ::lib/git.zsh

    zinit ice from"gh-r" as"program"
    zinit light junegunn/fzf

    zinit ice lucid wait'0'
    zinit light joshskidmore/zsh-fzf-history-search

    # fzf-tab
    zinit light Aloxaf/fzf-tab

    # OMZ::Color man-pages
    [ -n "$ZPLUGIN_ICE" ] && zinit ice wait"0" lucid
    zinit snippet OMZ::plugins/colored-man-pages/colored-man-pages.plugin.zsh

    # zsh-completions
    [ -n "$ZPLUGIN_ICE" ] && zinit ice wait"0" lucid blockf
    zinit light zsh-users/zsh-completions

    # zsh-autosuggestions
    [ -n "$ZPLUGIN_ICE" ] && zinit ice wait"0" lucid atload"_zsh_autosuggest_start"
    zinit light zsh-users/zsh-autosuggestions

    # Syntax highlighting
    [ -n "$ZPLUGIN_ICE" ] && zinit ice wait"0" atinit"zpcompinit" lucid
    zinit light zdharma-continuum/fast-syntax-highlighting

    # Theme: powerlevel10k
    zinit ice depth=1
    zinit light romkatv/powerlevel10k

    # Go back up directories without needing to spam `cd ../../..`
    zinit light Tarrasch/zsh-bd

    # Set terminal title based on current directory, shell command, etc.
    zinit light trystan2k/zsh-tab-title
}

lgreen_zsh_show_my_functions() {
    print -l ${(k)functions} | fzf -q "^lgreen"
}

lgreen_fix_compaudit_insecure_directories() {
    compaudit
    echo "Removing group write permissions.."
    compaudit | xargs chmod g-w
    echo "Done."
}

lgreen_source_local_zsh() {
    # Source local config file if is present
    [ -f "$HOME/.zshrc_local" ] && source $HOME/.zshrc_local
}

lgreen_zsh_init_completions() {
    if type brew &>/dev/null; then
        FPATH=$(brew --prefix)/share/zsh/site-functions:$FPATH
    fi

    # Initialize completions
    autoload -Uz compinit && compinit

    if [ "$(command -v zinit)" ]; then
        zinit cdreplay -q
    fi
}

lgreen_setup_emacs_vterm() {
    if [[ "$INSIDE_EMACS" = 'vterm' ]] \
        && [[ -n ${EMACS_VTERM_PATH} ]] \
        && [[ -f ${EMACS_VTERM_PATH}/etc/emacs-vterm-bash.sh ]]; then
        source ${EMACS_VTERM_PATH}/etc/emacs-vterm-bash.sh

        find_file() {
            vterm_cmd find-file "$(realpath "${@:-.}")"
        }

        message() {
            vterm_cmd message "%s" "$*"
        }
    fi

    # Workaround for % being written always by ZSH in Vterm
    if [[ "$INSIDE_EMACS" = 'vterm' ]]; then
        setopt PROMPT_CR
        setopt PROMPT_SP
        export PROMPT_EOL_MARK=""
    fi
}

lgreen_zsh_set_history_options() {
   setopt HIST_IGNORE_SPACE
   setopt HIST_IGNORE_DUPS
}

lgreen_zsh_set_title_suffix() {
    ZSH_TAB_TITLE_ADDITIONAL_TERMS='wezterm'
    ZSH_TAB_TITLE_SUFFIX=' - Terminal'
}

main() {
    # Emacs Tramp or non-interactive shell: needs a simple prompt
    # so just setup common shell and return
    if [ "$TERM" = "dumb" ] || [ ! -t 1 ]; then
        lgreen_setup_common_shell
        unsetopt zle && PS1='$ '
        typeset -U path
        return
    fi

    lgreen_conditionally_start_profiler
    lgreen_setup_zinit
    lgreen_setup_p10k
    lgreen_setup_zsh
    lgreen_setup_custom_completions
    lgreen_setup_common_shell
<<<<<<< HEAD
    unsetopt zle && PS1='$ '
    return
fi

lgreen_conditionally_start_profiler
lgreen_setup_zinit
lgreen_setup_p10k
lgreen_setup_zsh
lgreen_setup_custom_completions
lgreen_setup_common_shell
lgreen_init_p10k
lgreen_setup_fzf_for_zsh

lgreen_source_local_zsh
lgreen_zsh_init_completions
lgreen_fixup_zsh_autosuggestion_highlight_style
lgreen_zsh_set_history_options
lgreen_zsh_set_title_suffix
lgreen_setup_emacs_vterm
lgreen_setup_running_inside_emacs_eat_for_zsh
lgreen_setup_direnv_for_zsh
lgreen_setup_zoxide_for_zsh
lgreen_setup_docker_for_zsh
lgreen_conditionally_stop_profiler

# Remove any duplicates in the path variable
# Note: it is best to remove the places where duplicates
# are being applied, but I like this safety check
typeset -U path
=======
    lgreen_init_p10k
    lgreen_setup_fzf_for_zsh
    lgreen_source_local_zsh
    lgreen_zsh_init_completions
    lgreen_fixup_zsh_autosuggestion_highlight_style
    lgreen_zsh_set_history_options
    lgreen_zsh_set_title_suffix
    lgreen_setup_emacs_vterm
    lgreen_setup_running_inside_emacs_eat_for_zsh
    lgreen_setup_direnv_for_zsh
    lgreen_setup_zoxide_for_zsh
    lgreen_setup_docker_for_zsh
    lgreen_conditionally_stop_profiler

    # Remove any duplicates in the path variable
    # Note: it is best to remove the places where duplicates
    # are being applied, but I like this safety check
    typeset -U path
}

#-------------------
# Run main
#-------------------
main
>>>>>>> 678c0afd
<|MERGE_RESOLUTION|>--- conflicted
+++ resolved
@@ -227,37 +227,6 @@
     lgreen_setup_zsh
     lgreen_setup_custom_completions
     lgreen_setup_common_shell
-<<<<<<< HEAD
-    unsetopt zle && PS1='$ '
-    return
-fi
-
-lgreen_conditionally_start_profiler
-lgreen_setup_zinit
-lgreen_setup_p10k
-lgreen_setup_zsh
-lgreen_setup_custom_completions
-lgreen_setup_common_shell
-lgreen_init_p10k
-lgreen_setup_fzf_for_zsh
-
-lgreen_source_local_zsh
-lgreen_zsh_init_completions
-lgreen_fixup_zsh_autosuggestion_highlight_style
-lgreen_zsh_set_history_options
-lgreen_zsh_set_title_suffix
-lgreen_setup_emacs_vterm
-lgreen_setup_running_inside_emacs_eat_for_zsh
-lgreen_setup_direnv_for_zsh
-lgreen_setup_zoxide_for_zsh
-lgreen_setup_docker_for_zsh
-lgreen_conditionally_stop_profiler
-
-# Remove any duplicates in the path variable
-# Note: it is best to remove the places where duplicates
-# are being applied, but I like this safety check
-typeset -U path
-=======
     lgreen_init_p10k
     lgreen_setup_fzf_for_zsh
     lgreen_source_local_zsh
@@ -281,5 +250,4 @@
 #-------------------
 # Run main
 #-------------------
-main
->>>>>>> 678c0afd
+main