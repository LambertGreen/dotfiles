# If you come from bash you might have to change your $PATH.
# export PATH=$HOME/bin:/usr/local/bin:$PATH

# Path to your oh-my-zsh installation.
  export ZSH="$HOME/.oh-my-zsh"

# Set name of the theme to load --- if set to "random", it will
# load a random theme each time oh-my-zsh is loaded, in which case,
# to know which specific one was loaded, run: echo $RANDOM_THEME
# See https://github.com/robbyrussell/oh-my-zsh/wiki/Themes
ZSH_THEME="agnoster"

# Setup FZF to use fd
export FZF_DEFAULT_COMMAND='fd --type f'

# Set P4Config
export P4CONFIG=.p4config

# Set list of themes to pick from when loading at random
# Setting this variable when ZSH_THEME=random will cause zsh to load
# a theme from this variable instead of looking in ~/.oh-my-zsh/themes/
# If set to an empty array, this variable will have no effect.
# ZSH_THEME_RANDOM_CANDIDATES=( "robbyrussell" "agnoster" )

# Uncomment the following line to use case-sensitive completion.
# CASE_SENSITIVE="true"

# Uncomment the following line to use hyphen-insensitive completion.
# Case-sensitive completion must be off. _ and - will be interchangeable.
# HYPHEN_INSENSITIVE="true"

# Uncomment the following line to disable bi-weekly auto-update checks.
# DISABLE_AUTO_UPDATE="true"

# Uncomment the following line to change how often to auto-update (in days).
# export UPDATE_ZSH_DAYS=13

# Uncomment the following line to disable colors in ls.
# DISABLE_LS_COLORS="true"

# Uncomment the following line to disable auto-setting terminal title.
# DISABLE_AUTO_TITLE="true"

# Uncomment the following line to enable command auto-correction.
# ENABLE_CORRECTION="true"

# Uncomment the following line to display red dots whilst waiting for completion.
# COMPLETION_WAITING_DOTS="true"

# Uncomment the following line if you want to disable marking untracked files
# under VCS as dirty. This makes repository status check for large repositories
# much, much faster.
# DISABLE_UNTRACKED_FILES_DIRTY="true"

# Uncomment the following line if you want to change the command execution time
# stamp shown in the history command output.
# You can set one of the optional three formats:
# "mm/dd/yyyy"|"dd.mm.yyyy"|"yyyy-mm-dd"
# or set a custom format using the strftime function format specifications,
# see 'man strftime' for details.
# HIST_STAMPS="mm/dd/yyyy"

# Would you like to use another custom folder than $ZSH/custom?
# ZSH_CUSTOM=/path/to/new-custom-folder

# Which plugins would you like to load?
# Standard plugins can be found in ~/.oh-my-zsh/plugins/*
# Custom plugins may be added to ~/.oh-my-zsh/custom/plugins/
# Example format: plugins=(rails git textmate ruby lighthouse)
# Add wisely, as too many plugins slow down shell startup.
plugins=(
  git
)

source $ZSH/oh-my-zsh.sh

# Make prompt multi-line
# From https://stackoverflow.com/questions/41017917/add-newline-to-oh-my-zsh-theme
prompt_end() {
  if [[ -n $CURRENT_BG ]]; then
      print -n "%{%k%F{$CURRENT_BG}%}$SEGMENT_SEPARATOR"
  else
      print -n "%{%k%}"
  fi

  print -n "%{%f%}"
  CURRENT_BG=''

  #Adds the new line and ➜ as the start character.
  printf "\n ➜";
}

#---------------
# Zplug
#---------------
#source ~/.zplug/init.zsh
#
#zplug "b4b4r07/enhancd", use:init.sh
#
## Install plugins if there are plugins that have not been installed
#if ! zplug check --verbose; then
#    printf "Install? [y/N]: "
#    if read -q; then
#        echo; zplug install
#    fi
#fi
#
## Then, source plugins and add commands to $PATH
#zplug load --verbose


#---------------

# User configuration

# export MANPATH="/usr/local/man:$MANPATH"

# You may need to manually set your language environment
# export LANG=en_US.UTF-8

# Preferred editor for local and remote sessions
# if [[ -n $SSH_CONNECTION ]]; then
#   export EDITOR='vim'
# else
#   export EDITOR='mvim'
# fi

# Compilation flags
# export ARCHFLAGS="-arch x86_64"

# ssh
# export SSH_KEY_PATH="~/.ssh/rsa_id"

# Set personal aliases, overriding those provided by oh-my-zsh libs,
# plugins, and themes. Aliases can be placed here, though oh-my-zsh
# users are encouraged to define aliases within the ZSH_CUSTOM folder.
# For a full list of active aliases, run `alias`.
#
# Example aliases
# alias zshconfig="mate ~/.zshrc"
# alias ohmyzsh="mate ~/.oh-my-zsh"

[ -f ~/.fzf.zsh ] && source ~/.fzf.zsh

<<<<<<< HEAD
setopt no_share_history
=======
### Added by Zplugin's installer
source '/home/lgreen/.zplugin/bin/zplugin.zsh'
autoload -Uz _zplugin
(( ${+_comps} )) && _comps[zplugin]=_zplugin
### End of Zplugin's installer chunk

#--------------------------------------------
# Zplugin: https://github.com/zdharma/zplugin
#--------------------------------------------
. ~/.zplugin/bin/zplugin.zsh
autoload -Uz _zplugin
(( ${+_comps} )) && _comps[zplugin]=_zplugin

ZPLGM[MUTE_WARNINGS]=1

zplugin light raxod502/wdx
zplugin light zsh-users/zsh-autosuggestions

zplugin ice blockf
zplugin light zsh-users/zsh-completions

# For GNU ls (the binaries can be gls, gdircolors)
#
zplugin ice atclone"dircolors -b LS_COLORS > c.zsh" atpull'%atclone' pick"c.zsh"
zplugin light trapd00r/LS_COLORS

autoload -Uz compinit
compinit
>>>>>>> 31da1fc9
<|MERGE_RESOLUTION|>--- conflicted
+++ resolved
@@ -142,9 +142,6 @@
 
 [ -f ~/.fzf.zsh ] && source ~/.fzf.zsh
 
-<<<<<<< HEAD
-setopt no_share_history
-=======
 ### Added by Zplugin's installer
 source '/home/lgreen/.zplugin/bin/zplugin.zsh'
 autoload -Uz _zplugin
@@ -173,4 +170,6 @@
 
 autoload -Uz compinit
 compinit
->>>>>>> 31da1fc9
+#--------------------------------------------
+
+setopt no_share_history
